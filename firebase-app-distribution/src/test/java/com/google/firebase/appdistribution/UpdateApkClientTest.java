--- conflicted
+++ resolved
@@ -104,11 +104,7 @@
     doReturn(mockHttpsUrlConnection).when(updateApkClient).openHttpsUrlConnection(TEST_URL);
     // null inputStream causes download failure
     when(mockHttpsUrlConnection.getInputStream()).thenReturn(null);
-<<<<<<< HEAD
-    updateApkClient.updateApk(updateTask, TEST_RELEASE, false);
-=======
-    UpdateTaskImpl updateTask = updateApkClient.updateApk(TEST_URL, false);
->>>>>>> d7017614
+    updateApkClient.updateApk(TEST_RELEASE, false);
     // wait for error to be caught and set
     Thread.sleep(1000);
 
@@ -122,15 +118,8 @@
 
   @Test
   public void updateApk_whenInstallSuccessful_setsResult() throws Exception {
-<<<<<<< HEAD
-    UpdateTaskImpl updateTask = new UpdateTaskImpl();
-    doReturn(Tasks.forResult(mockFile)).when(updateApkClient).downloadApk(TEST_RELEASE);
-
-    updateApkClient.updateApk(updateTask, TEST_RELEASE, false);
-=======
-    doReturn(Tasks.forResult(mockFile)).when(updateApkClient).downloadApk(TEST_URL, false);
-    UpdateTaskImpl updateTask = updateApkClient.updateApk(TEST_URL, false);
->>>>>>> d7017614
+    doReturn(Tasks.forResult(mockFile)).when(updateApkClient).downloadApk(TEST_RELEASE, false);
+    UpdateTaskImpl updateTask = updateApkClient.updateApk(TEST_RELEASE, false);
     // sleep to wait for installTaskCompletionSource to be set
     Thread.sleep(1000);
     updateApkClient.setInstallationResult(RESULT_OK);
@@ -144,13 +133,6 @@
     UpdateTaskImpl updateTask = updateApkClient.updateApk(TEST_URL, false);
     List<UpdateProgress> progressEvents = new ArrayList<>();
     updateTask.addOnProgressListener(progressEvents::add);
-<<<<<<< HEAD
-    doReturn(Tasks.forResult(mockFile)).when(updateApkClient).downloadApk(TEST_RELEASE);
-
-    updateApkClient.updateApk(updateTask, TEST_RELEASE, false);
-=======
-
->>>>>>> d7017614
     // sleep to wait for installTaskCompletionSource to be set
     Thread.sleep(1000);
     updateApkClient.setInstallationResult(RESULT_CANCELED);
@@ -172,13 +154,6 @@
     UpdateTaskImpl updateTask = updateApkClient.updateApk(TEST_URL, false);
     List<UpdateProgress> progressEvents = new ArrayList<>();
     updateTask.addOnProgressListener(progressEvents::add);
-<<<<<<< HEAD
-    doReturn(Tasks.forResult(mockFile)).when(updateApkClient).downloadApk(TEST_RELEASE);
-
-    updateApkClient.updateApk(updateTask, TEST_RELEASE, false);
-=======
-
->>>>>>> d7017614
     // sleep to wait for installTaskCompletionSource to be set
     Thread.sleep(1000);
     updateApkClient.setInstallationResult(RESULT_FAILED);
@@ -195,13 +170,8 @@
 
   @Test
   public void downloadApk_whenCalledMultipleTimes_returnsSameTask() {
-<<<<<<< HEAD
-    Task<File> task1 = updateApkClient.downloadApk(TEST_RELEASE);
-    Task<File> task2 = updateApkClient.downloadApk(TEST_RELEASE);
-=======
-    Task<File> task1 = updateApkClient.downloadApk(TEST_URL, false);
-    Task<File> task2 = updateApkClient.downloadApk(TEST_URL, false);
->>>>>>> d7017614
+    Task<File> task1 = updateApkClient.downloadApk(TEST_RELEASE, false);
+    Task<File> task2 = updateApkClient.downloadApk(TEST_RELEASE, false);
     assertEquals(task1, task2);
   }
 
@@ -212,13 +182,8 @@
         (NotificationManager) context.getSystemService(Context.NOTIFICATION_SERVICE);
     ShadowNotificationManager shadowNotificationManager = shadowOf(notificationManager);
     // called from basic configuration
-<<<<<<< HEAD
-    updateApkClient.updateApk(new UpdateTaskImpl(), TEST_RELEASE, true);
-    updateApkClient.postUpdateProgress(1000, 900, UpdateStatus.DOWNLOADING);
-=======
-    updateApkClient.updateApk(TEST_URL, true);
+    updateApkClient.updateApk(TEST_RELEASE, true);
     updateApkClient.postUpdateProgress(1000, 900, UpdateStatus.DOWNLOADING, true);
->>>>>>> d7017614
 
     assertEquals(1, shadowNotificationManager.size());
     ShadowNotification shadowNotification =
@@ -234,13 +199,9 @@
         (NotificationManager) context.getSystemService(Context.NOTIFICATION_SERVICE);
     ShadowNotificationManager shadowNotificationManager = shadowOf(notificationManager);
     // called from basic configuration
-<<<<<<< HEAD
-    updateApkClient.updateApk(new UpdateTaskImpl(), TEST_RELEASE, true);
-    updateApkClient.postUpdateProgress(1000, 1000, UpdateStatus.DOWNLOAD_FAILED);
-=======
-    updateApkClient.updateApk(TEST_URL, true);
+
+    updateApkClient.updateApk(TEST_RELEASE, true);
     updateApkClient.postUpdateProgress(1000, 1000, UpdateStatus.DOWNLOAD_FAILED, true);
->>>>>>> d7017614
 
     assertEquals(1, shadowNotificationManager.size());
     ShadowNotification shadowNotification =
@@ -257,13 +218,8 @@
         (NotificationManager) context.getSystemService(Context.NOTIFICATION_SERVICE);
     ShadowNotificationManager shadowNotificationManager = shadowOf(notificationManager);
     // called from advanced configuration
-<<<<<<< HEAD
-    updateApkClient.updateApk(new UpdateTaskImpl(), TEST_RELEASE, false);
-    updateApkClient.postUpdateProgress(1000, 900, UpdateStatus.DOWNLOADING);
-=======
-    updateApkClient.updateApk(TEST_URL, false);
+    updateApkClient.updateApk(TEST_RELEASE, false);
     updateApkClient.postUpdateProgress(1000, 900, UpdateStatus.DOWNLOADING, false);
->>>>>>> d7017614
     assertEquals(0, shadowNotificationManager.size());
   }
 }