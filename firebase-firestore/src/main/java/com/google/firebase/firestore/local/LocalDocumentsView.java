--- conflicted
+++ resolved
@@ -93,12 +93,6 @@
    *     for it.
    */
   Document getDocument(DocumentKey key) {
-<<<<<<< HEAD
-    Overlay overlay = documentOverlayCache.getOverlay(key);
-    MutableDocument fromOverlay = remoteDocumentCache.get(key);
-    if (overlay != null) {
-      overlay.getMutation().applyToLocalView(fromOverlay, null, Timestamp.now());
-=======
     Mutation overlay = documentOverlayCache.getOverlay(key);
     // Only read from remote document cache if overlay is a patch.
     MutableDocument document =
@@ -107,7 +101,6 @@
             : MutableDocument.newInvalidDocument(key);
     if (overlay != null) {
       overlay.applyToLocalView(document, null, Timestamp.now());
->>>>>>> 55ffdd5d
     }
 
     return document;
