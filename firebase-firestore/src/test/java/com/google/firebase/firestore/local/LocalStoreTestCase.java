// Copyright 2018 Google LLC
//
// Licensed under the Apache License, Version 2.0 (the "License");
// you may not use this file except in compliance with the License.
// You may obtain a copy of the License at
//
//      http://www.apache.org/licenses/LICENSE-2.0
//
// Unless required by applicable law or agreed to in writing, software
// distributed under the License is distributed on an "AS IS" BASIS,
// WITHOUT WARRANTIES OR CONDITIONS OF ANY KIND, either express or implied.
// See the License for the specific language governing permissions and
// limitations under the License.

package com.google.firebase.firestore.local;

import static com.google.firebase.firestore.testutil.TestUtil.addedRemoteEvent;
import static com.google.firebase.firestore.testutil.TestUtil.assertSetEquals;
import static com.google.firebase.firestore.testutil.TestUtil.deleteMutation;
import static com.google.firebase.firestore.testutil.TestUtil.deletedDoc;
import static com.google.firebase.firestore.testutil.TestUtil.doc;
import static com.google.firebase.firestore.testutil.TestUtil.docMap;
import static com.google.firebase.firestore.testutil.TestUtil.filter;
import static com.google.firebase.firestore.testutil.TestUtil.key;
import static com.google.firebase.firestore.testutil.TestUtil.keySet;
import static com.google.firebase.firestore.testutil.TestUtil.map;
import static com.google.firebase.firestore.testutil.TestUtil.mergeMutation;
import static com.google.firebase.firestore.testutil.TestUtil.noChangeEvent;
import static com.google.firebase.firestore.testutil.TestUtil.orderBy;
import static com.google.firebase.firestore.testutil.TestUtil.patchMutation;
import static com.google.firebase.firestore.testutil.TestUtil.query;
import static com.google.firebase.firestore.testutil.TestUtil.resumeToken;
import static com.google.firebase.firestore.testutil.TestUtil.setMutation;
import static com.google.firebase.firestore.testutil.TestUtil.unknownDoc;
import static com.google.firebase.firestore.testutil.TestUtil.updateRemoteEvent;
import static com.google.firebase.firestore.testutil.TestUtil.values;
import static com.google.firebase.firestore.testutil.TestUtil.version;
import static com.google.firebase.firestore.testutil.TestUtil.viewChanges;
import static java.util.Arrays.asList;
import static java.util.Collections.emptyList;
import static java.util.Collections.singletonList;
import static org.junit.Assert.assertEquals;
import static org.junit.Assert.assertFalse;
<<<<<<< HEAD
import static org.junit.Assert.assertNotEquals;
=======
>>>>>>> 7d2b1a46
import static org.junit.Assert.assertNotNull;
import static org.junit.Assert.assertTrue;
import static org.junit.Assume.assumeFalse;
import static org.junit.Assume.assumeTrue;

import com.google.common.collect.Iterables;
import com.google.common.collect.Lists;
import com.google.firebase.Timestamp;
import com.google.firebase.database.collection.ImmutableSortedMap;
import com.google.firebase.database.collection.ImmutableSortedSet;
import com.google.firebase.firestore.FieldValue;
import com.google.firebase.firestore.auth.User;
import com.google.firebase.firestore.bundle.BundleMetadata;
import com.google.firebase.firestore.bundle.BundledQuery;
import com.google.firebase.firestore.bundle.NamedQuery;
import com.google.firebase.firestore.core.Query;
import com.google.firebase.firestore.core.Target;
import com.google.firebase.firestore.model.Document;
import com.google.firebase.firestore.model.DocumentKey;
import com.google.firebase.firestore.model.ResourcePath;
import com.google.firebase.firestore.model.SnapshotVersion;
import com.google.firebase.firestore.model.mutation.Mutation;
import com.google.firebase.firestore.model.mutation.MutationBatch;
import com.google.firebase.firestore.model.mutation.MutationBatchResult;
import com.google.firebase.firestore.model.mutation.MutationResult;
import com.google.firebase.firestore.model.mutation.SetMutation;
import com.google.firebase.firestore.remote.RemoteEvent;
import com.google.firebase.firestore.remote.WatchStream;
import com.google.firebase.firestore.remote.WriteStream;
import com.google.firebase.firestore.testutil.TestUtil;
import java.util.ArrayList;
import java.util.Collections;
import java.util.List;
import java.util.Map.Entry;
import java.util.Set;
import javax.annotation.Nullable;
import org.junit.After;
import org.junit.Assert;
import org.junit.Before;
import org.junit.Test;

/**
 * These are tests for any implementation of the LocalStore.
 *
 * <p>To test a specific implementation of LocalStore:
 *
 * <ol>
 *   <li>Subclass LocalStoreTestCase
 *   <li>override {@link #getPersistence}, creating a new instance of Persistence.
 * </ol>
 */
public abstract class LocalStoreTestCase {
  private CountingQueryEngine queryEngine;
  private Persistence localStorePersistence;
  private LocalStore localStore;

  private List<MutationBatch> batches;
  private @Nullable ImmutableSortedMap<DocumentKey, Document> lastChanges;
  private @Nullable QueryResult lastQueryResult;
  private int lastTargetId;

  abstract Persistence getPersistence();

  abstract boolean garbageCollectorIsEager();

  @Before
  public void setUp() {
    batches = new ArrayList<>();
    lastChanges = null;
    lastQueryResult = null;
    lastTargetId = 0;

    localStorePersistence = getPersistence();
    queryEngine = new CountingQueryEngine(new DefaultQueryEngine());
    localStore = new LocalStore(localStorePersistence, queryEngine, User.UNAUTHENTICATED);
    localStore.start();
  }

  @After
  public void tearDown() {
    localStorePersistence.shutdown();
  }

  private void writeMutation(Mutation mutation) {
    writeMutations(asList(mutation));
  }

  private void writeMutations(List<Mutation> mutations) {
    LocalWriteResult result = localStore.writeLocally(mutations);
    batches.add(
        new MutationBatch(
            result.getBatchId(), Timestamp.now(), Collections.emptyList(), mutations));
    lastChanges = result.getChanges();
  }

  private void applyRemoteEvent(RemoteEvent event) {
    lastChanges = localStore.applyRemoteEvent(event);
  }

  private void notifyLocalViewChanges(LocalViewChanges changes) {
    localStore.notifyLocalViewChanges(asList(changes));
  }

  private void udpateViews(int targetId, boolean fromCache) {
    notifyLocalViewChanges(viewChanges(targetId, fromCache, asList(), asList()));
  }

  private void acknowledgeMutation(long documentVersion, @Nullable Object transformResult) {
    MutationBatch batch = batches.remove(0);
    SnapshotVersion version = version(documentVersion);
    MutationResult mutationResult =
        new MutationResult(
            version,
            transformResult != null
                ? Collections.singletonList(TestUtil.wrap(transformResult))
                : Collections.emptyList());
    MutationBatchResult result =
        MutationBatchResult.create(
            batch, version, singletonList(mutationResult), WriteStream.EMPTY_STREAM_TOKEN);
    lastChanges = localStore.acknowledgeBatch(result);
  }

  private void acknowledgeMutation(long documentVersion) {
    acknowledgeMutation(documentVersion, null);
  }

  private void rejectMutation() {
    MutationBatch batch = batches.get(0);
    batches.remove(0);
    lastChanges = localStore.rejectBatch(batch.getBatchId());
  }

  private int allocateQuery(Query query) {
    TargetData targetData = localStore.allocateTarget(query.toTarget());
    lastTargetId = targetData.getTargetId();
    return targetData.getTargetId();
  }

  private void executeQuery(Query query) {
    resetPersistenceStats();
    lastQueryResult = localStore.executeQuery(query, /* usePreviousResults= */ true);
  }

  private void releaseTarget(int targetId) {
    localStore.releaseTarget(targetId);
  }

  private void saveBundle(String bundleId, int createTime) {
    localStore.saveBundle(
        new BundleMetadata(
            bundleId,
            /* version= */ 1,
            version(createTime),
            /* totalDocuments= */ 1,
            /* totalBytes= */ 10));
  }

  private void bundleDocuments(MaybeDocument... expected) {
    ImmutableSortedMap<DocumentKey, MaybeDocument> documents = docMap(expected);
    lastChanges = localStore.applyBundledDocuments(documents, /* bundleId= */ "");
  }

  private void saveNamedQuery(NamedQuery namedQuery, DocumentKey... matchingKey) {
    localStore.saveNamedQuery(namedQuery, keySet(matchingKey));
  }

  /** Asserts that the last target ID is the given number. */
  private void assertTargetId(int targetId) {
    assertEquals(targetId, lastTargetId);
  }

  /** Asserts that a the lastChanges contain the docs in the given array. */
  private void assertChanged(Document... expected) {
    assertNotNull(lastChanges);

    List<Document> actualList =
        Lists.newArrayList(Iterables.transform(lastChanges, Entry::getValue));

    List<MaybeDocument> expectedList = asList(expected);
    Collections.sort(expectedList, (d1, d2) -> d1.getKey().compareTo(d2.getKey()));

    assertEquals(expectedList, actualList);

    lastChanges = null;
  }

  /** Asserts that the given keys were removed. */
  private void assertRemoved(String... keyPaths) {
    assertNotNull(lastChanges);

    ImmutableSortedMap<DocumentKey, Document> actual = lastChanges;
    assertEquals(keyPaths.length, actual.size());
    int i = 0;
    for (Entry<DocumentKey, Document> actualEntry : actual) {
      assertEquals(key(keyPaths[i++]), actualEntry.getKey());
      assertFalse(actualEntry.getValue().exists());
    }
    lastChanges = null;
  }

  /** Asserts that the given local store contains the given document. */
  private void assertContains(Document expected) {
    Document actual = localStore.readDocument(expected.getKey());
    assertEquals(expected, actual);
  }

  /** Asserts that the given local store does not contain the given document. */
  private void assertNotContains(String keyPathString) {
    DocumentKey key = DocumentKey.fromPathString(keyPathString);
    Document actual = localStore.readDocument(key);
    assertFalse(actual.isValid());
  }

  private void assertQueryReturned(String... keys) {
    assertNotNull(lastQueryResult);
    ImmutableSortedMap<DocumentKey, Document> documents = lastQueryResult.getDocuments();
    for (String key : keys) {
      assertTrue("Expected query to return: " + key, documents.containsKey(key(key)));
    }
    assertEquals(documents.size(), keys.length);
  }

  private void assertQueryDocumentMapping(int targetId, DocumentKey... keys) {
    ImmutableSortedSet<DocumentKey> expectedKeys = keySet(keys);
    ImmutableSortedSet<DocumentKey> actualKeys = localStore.getRemoteDocumentKeys(targetId);
    assertEquals(expectedKeys, actualKeys);
  }

  private void assertHasNewerBundle(String bundleId, int createTime) {
    boolean hasNewerBundle =
        localStore.hasNewerBundle(
            new BundleMetadata(
                bundleId,
                /* version= */ 1,
                version(createTime),
                /* totalDocuments= */ 1,
                /* totalBytes= */ 10));
    assertTrue(hasNewerBundle);
  }

  private void assertNoNewerBundle(String bundleId, int createTime) {
    boolean hasNewerBundle =
        localStore.hasNewerBundle(
            new BundleMetadata(
                bundleId,
                /* version= */ 1,
                version(createTime),
                /* totalDocuments= */ 1,
                /* totalBytes= */ 10));
    assertFalse(hasNewerBundle);
  }

  private void assertHasNamedQuery(NamedQuery expectedNamedQuery) {
    NamedQuery actualNamedQuery = localStore.getNamedQuery(expectedNamedQuery.getName());
    assertEquals(expectedNamedQuery, actualNamedQuery);
  }

  /**
   * Asserts the expected numbers of mutations read by the MutationQueue since the last call to
   * `resetPersistenceStats()`.
   */
  private void assertMutationsRead(int byKey, int byQuery) {
    assertEquals("Mutations read (by query)", byQuery, queryEngine.getMutationsReadByQuery());
    assertEquals("Mutations read (by key)", byKey, queryEngine.getMutationsReadByKey());
  }

  /**
   * Asserts the expected numbers of documents read by the RemoteDocumentCache since the last call
   * to `resetPersistenceStats()`.
   */
  private void assertRemoteDocumentsRead(int byKey, int byQuery) {
    assertEquals(
        "Remote documents read (by query)", byQuery, queryEngine.getDocumentsReadByQuery());
    assertEquals("Remote documents read (by key)", byKey, queryEngine.getDocumentsReadByKey());
  }

  /** Resets the count of entities read by MutationQueue and the RemoteDocumentCache. */
  private void resetPersistenceStats() {
    queryEngine.resetCounts();
  }

  @Test
  public void testMutationBatchKeys() {
    SetMutation set1 = setMutation("foo/bar", map("foo", "bar"));
    SetMutation set2 = setMutation("foo/baz", map("foo", "baz"));
    MutationBatch batch =
        new MutationBatch(1, Timestamp.now(), Collections.emptyList(), asList(set1, set2));
    Set<DocumentKey> keys = batch.getKeys();
    assertEquals(2, keys.size());
  }

  @Test
  public void testHandlesSetMutation() {
    writeMutation(setMutation("foo/bar", map("foo", "bar")));
    assertChanged(doc("foo/bar", 0, map("foo", "bar")).withLocalMutations());
    assertContains(doc("foo/bar", 0, map("foo", "bar")).withLocalMutations());

    acknowledgeMutation(1);
    assertChanged(doc("foo/bar", 1, map("foo", "bar")).withCommittedMutations());
    if (garbageCollectorIsEager()) {
      // Nothing is pinning this anymore, as it has been acknowledged and there are no targets
      // active.
      assertNotContains("foo/bar");
    } else {
      assertContains(doc("foo/bar", 1, map("foo", "bar")).withCommittedMutations());
    }
  }

  @Test
  public void testHandlesSetMutationThenDocument() {
    writeMutation(setMutation("foo/bar", map("foo", "bar")));
    assertChanged(doc("foo/bar", 0, map("foo", "bar")).withLocalMutations());
    assertContains(doc("foo/bar", 0, map("foo", "bar")).withLocalMutations());

    Query query = Query.atPath(ResourcePath.fromString("foo"));
    int targetId = allocateQuery(query);
    applyRemoteEvent(
        updateRemoteEvent(
            doc("foo/bar", 2, map("it", "changed")).withLocalMutations(),
            asList(targetId),
            emptyList()));
    assertChanged(doc("foo/bar", 2, map("foo", "bar")).withLocalMutations());
    assertContains(doc("foo/bar", 2, map("foo", "bar")).withLocalMutations());
  }

  @Test
  public void testHandlesSetMutationThenAckThenRelease() {
    Query query = Query.atPath(ResourcePath.fromSegments(asList("foo")));
    allocateQuery(query);

    writeMutation(setMutation("foo/bar", map("foo", "bar")));
    notifyLocalViewChanges(viewChanges(2, /* fromCache= */ false, asList("foo/bar"), emptyList()));

    assertChanged(doc("foo/bar", 0, map("foo", "bar")).withLocalMutations());
    assertContains(doc("foo/bar", 0, map("foo", "bar")).withLocalMutations());

    acknowledgeMutation(1);

    assertChanged(doc("foo/bar", 1, map("foo", "bar")).withCommittedMutations());
    assertContains(doc("foo/bar", 1, map("foo", "bar")).withCommittedMutations());

    releaseTarget(2);

    // It has been acknowledged, and should no longer be retained as there is no target and mutation
    if (garbageCollectorIsEager()) {
      assertNotContains("foo/bar");
    } else {
      assertContains(doc("foo/bar", 1, map("foo", "bar")).withCommittedMutations());
    }
  }

  @Test
  public void testHandlesAckThenRejectThenRemoteEvent() {
    // Start a query that requires acks to be held.
    Query query = Query.atPath(ResourcePath.fromSegments(asList("foo")));
    int targetId = allocateQuery(query);

    writeMutation(setMutation("foo/bar", map("foo", "bar")));
    assertChanged(doc("foo/bar", 0, map("foo", "bar")).withLocalMutations());
    assertContains(doc("foo/bar", 0, map("foo", "bar")).withLocalMutations());

    // The last seen version is zero, so this ack must be held.
    acknowledgeMutation(1);
    assertChanged(doc("foo/bar", 1, map("foo", "bar")).withCommittedMutations());
    if (garbageCollectorIsEager()) {
      // Nothing is pinning this anymore, as it has been acknowledged and there are no targets
      // active.
      assertNotContains("foo/bar");
    } else {
      assertContains(doc("foo/bar", 1, map("foo", "bar")).withCommittedMutations());
    }

    writeMutation(setMutation("bar/baz", map("bar", "baz")));
    assertChanged(doc("bar/baz", 0, map("bar", "baz")).withLocalMutations());
    assertContains(doc("bar/baz", 0, map("bar", "baz")).withLocalMutations());

    rejectMutation();
    assertRemoved("bar/baz");
    assertNotContains("bar/baz");

    applyRemoteEvent(
        addedRemoteEvent(doc("foo/bar", 2, map("it", "changed")), asList(targetId), emptyList()));
    assertChanged(doc("foo/bar", 2, map("it", "changed")));
    assertContains(doc("foo/bar", 2, map("it", "changed")));
    assertNotContains("bar/baz");
  }

  @Test
  public void testHandlesDeletedDocumentThenSetMutationThenAck() {
    Query query = query("foo");
    int targetId = allocateQuery(query);
    applyRemoteEvent(updateRemoteEvent(deletedDoc("foo/bar", 2), asList(targetId), emptyList()));
    assertRemoved("foo/bar");
    // Under eager GC, there is no longer a reference for the document, and it should be
    // deleted.
    if (garbageCollectorIsEager()) {
      assertNotContains("foo/bar");
    } else {
      assertContains(deletedDoc("foo/bar", 2));
    }

    writeMutation(setMutation("foo/bar", map("foo", "bar")));
    assertChanged(doc("foo/bar", 0, map("foo", "bar")).withLocalMutations());
    assertContains(doc("foo/bar", 0, map("foo", "bar")).withLocalMutations());

    releaseTarget(targetId);
    acknowledgeMutation(3);
    assertChanged(doc("foo/bar", 3, map("foo", "bar")).withCommittedMutations());
    // It has been acknowledged, and should no longer be retained as there is no target and mutation
    if (garbageCollectorIsEager()) {
      assertNotContains("foo/bar");
    }
  }

  @Test
  public void testHandlesSetMutationThenDeletedDocument() {
    Query query = query("foo");
    int targetId = allocateQuery(query);
    writeMutation(setMutation("foo/bar", map("foo", "bar")));
    assertChanged(doc("foo/bar", 0, map("foo", "bar")).withLocalMutations());

    applyRemoteEvent(updateRemoteEvent(deletedDoc("foo/bar", 2), asList(targetId), emptyList()));
    assertChanged(doc("foo/bar", 0, map("foo", "bar")).withLocalMutations());
    assertContains(doc("foo/bar", 0, map("foo", "bar")).withLocalMutations());
  }

  @Test
  public void testHandlesDocumentThenSetMutationThenAckThenDocument() {
    Query query = Query.atPath(ResourcePath.fromString("foo"));
    int targetId = allocateQuery(query);
    applyRemoteEvent(
        addedRemoteEvent(doc("foo/bar", 2, map("it", "base")), asList(targetId), emptyList()));
    assertChanged(doc("foo/bar", 2, map("it", "base")));
    assertContains(doc("foo/bar", 2, map("it", "base")));

    writeMutation(setMutation("foo/bar", map("foo", "bar")));
    assertChanged(doc("foo/bar", 2, map("foo", "bar")).withLocalMutations());
    assertContains(doc("foo/bar", 2, map("foo", "bar")).withLocalMutations());

    acknowledgeMutation(3);
    // We haven't seen the remote event yet.
    assertChanged(doc("foo/bar", 3, map("foo", "bar")).withCommittedMutations());
    assertContains(doc("foo/bar", 3, map("foo", "bar")).withCommittedMutations());

    applyRemoteEvent(
        updateRemoteEvent(doc("foo/bar", 3, map("it", "changed")), asList(targetId), emptyList()));
    assertChanged(doc("foo/bar", 3, map("it", "changed")));
    assertContains(doc("foo/bar", 3, map("it", "changed")));
  }

  @Test
  public void testHandlesPatchWithoutPriorDocument() {
    writeMutation(patchMutation("foo/bar", map("foo", "bar")));
    assertRemoved("foo/bar");
    assertNotContains("foo/bar");

    acknowledgeMutation(1);
    assertChanged(unknownDoc("foo/bar", 1));

    if (garbageCollectorIsEager()) {
      // Nothing is pinning this anymore, as it has been acknowledged and there are no targets
      // active.
      assertNotContains("foo/bar");
    } else {
      assertContains(unknownDoc("foo/bar", 1));
    }
  }

  @Test
  public void testHandlesPatchMutationThenDocumentThenAck() {
    writeMutation(patchMutation("foo/bar", map("foo", "bar")));
    assertRemoved("foo/bar");
    assertNotContains("foo/bar");

    Query query = Query.atPath(ResourcePath.fromString("foo"));
    int targetId = allocateQuery(query);
    applyRemoteEvent(
        addedRemoteEvent(
            doc("foo/bar", 1, map("it", "base")).withLocalMutations(),
            asList(targetId),
            emptyList()));
    assertChanged(doc("foo/bar", 1, map("foo", "bar", "it", "base")).withLocalMutations());
    assertContains(doc("foo/bar", 1, map("foo", "bar", "it", "base")).withLocalMutations());

    acknowledgeMutation(2);

    assertChanged(doc("foo/bar", 2, map("foo", "bar", "it", "base")).withCommittedMutations());
    assertContains(doc("foo/bar", 2, map("foo", "bar", "it", "base")).withCommittedMutations());

    applyRemoteEvent(
        updateRemoteEvent(
            doc("foo/bar", 2, map("foo", "bar", "it", "base")), asList(targetId), emptyList()));
    assertChanged(doc("foo/bar", 2, map("foo", "bar", "it", "base")));
    assertContains(doc("foo/bar", 2, map("foo", "bar", "it", "base")));
  }

  @Test
  public void testHandlesPatchMutationThenAckThenDocument() {
    writeMutation(patchMutation("foo/bar", map("foo", "bar")));
    assertRemoved("foo/bar");
    assertNotContains("foo/bar");

    acknowledgeMutation(1);
    assertChanged(unknownDoc("foo/bar", 1));

    // There's no target pinning the doc, and we've ack'd the mutation.
    if (garbageCollectorIsEager()) {
      assertNotContains("foo/bar");
    } else {
      assertContains(unknownDoc("foo/bar", 1));
    }

    Query query = Query.atPath(ResourcePath.fromString("foo"));
    int targetId = allocateQuery(query);
    applyRemoteEvent(
        updateRemoteEvent(doc("foo/bar", 1, map("it", "base")), asList(targetId), emptyList()));
    assertChanged(doc("foo/bar", 1, map("it", "base")));
    assertContains(doc("foo/bar", 1, map("it", "base")));
  }

  @Test
  public void testHandlesDeleteMutationThenAck() {
    writeMutation(deleteMutation("foo/bar"));
    assertRemoved("foo/bar");
    assertContains(deletedDoc("foo/bar", 0));

    acknowledgeMutation(1);
    assertRemoved("foo/bar");
    // There's no target pinning the doc, and we've ack'd the mutation.
    if (garbageCollectorIsEager()) {
      assertNotContains("foo/bar");
    } else {
      assertContains(deletedDoc("foo/bar", 1).withCommittedMutations());
    }
  }

  @Test
  public void testHandlesDocumentThenDeleteMutationThenAck() {
    Query query = Query.atPath(ResourcePath.fromString("foo"));
    int targetId = allocateQuery(query);
    applyRemoteEvent(
        updateRemoteEvent(doc("foo/bar", 1, map("it", "base")), asList(targetId), emptyList()));
    assertChanged(doc("foo/bar", 1, map("it", "base")));
    assertContains(doc("foo/bar", 1, map("it", "base")));

    writeMutation(deleteMutation("foo/bar"));
    assertRemoved("foo/bar");
    assertContains(deletedDoc("foo/bar", 0));

    // Remove the target so only the mutation is pinning the document.
    releaseTarget(targetId);
    acknowledgeMutation(2);
    if (garbageCollectorIsEager()) {
      // Neither the target nor the mutation pin the document, it should be gone.
      assertNotContains("foo/bar");
    } else {
      assertContains(deletedDoc("foo/bar", 2).withCommittedMutations());
    }
  }

  @Test
  public void testHandlesDeleteMutationThenDocumentThenAck() {
    Query query = Query.atPath(ResourcePath.fromString("foo"));
    int targetId = allocateQuery(query);
    writeMutation(deleteMutation("foo/bar"));
    assertRemoved("foo/bar");
    assertContains(deletedDoc("foo/bar", 0));

    applyRemoteEvent(
        updateRemoteEvent(doc("foo/bar", 1, map("it", "base")), asList(targetId), emptyList()));
    assertRemoved("foo/bar");
    assertContains(deletedDoc("foo/bar", 0));

    releaseTarget(targetId);
    acknowledgeMutation(2);
    assertRemoved("foo/bar");
    if (garbageCollectorIsEager()) {
      // The doc is not pinned in a target and we've acknowledged the mutation. It shouldn't exist
      // anymore.
      assertNotContains("foo/bar");
    } else {
      assertContains(deletedDoc("foo/bar", 2).withCommittedMutations());
    }
  }

  @Test
  public void testHandlesDocumentThenDeletedDocumentThenDocument() {
    Query query = Query.atPath(ResourcePath.fromString("foo"));
    int targetId = allocateQuery(query);
    applyRemoteEvent(
        updateRemoteEvent(doc("foo/bar", 1, map("it", "base")), asList(targetId), emptyList()));
    assertChanged(doc("foo/bar", 1, map("it", "base")));
    assertContains(doc("foo/bar", 1, map("it", "base")));

    applyRemoteEvent(updateRemoteEvent(deletedDoc("foo/bar", 2), asList(targetId), emptyList()));
    assertRemoved("foo/bar");
    if (!garbageCollectorIsEager()) {
      assertContains(deletedDoc("foo/bar", 2));
    }

    applyRemoteEvent(
        updateRemoteEvent(doc("foo/bar", 3, map("it", "changed")), asList(targetId), emptyList()));
    assertChanged(doc("foo/bar", 3, map("it", "changed")));
    assertContains(doc("foo/bar", 3, map("it", "changed")));
  }

  @Test
  public void testHandlesSetMutationThenPatchMutationThenDocumentThenAckThenAck() {
    writeMutation(setMutation("foo/bar", map("foo", "old")));
    assertChanged(doc("foo/bar", 0, map("foo", "old")).withLocalMutations());
    assertContains(doc("foo/bar", 0, map("foo", "old")).withLocalMutations());

    writeMutation(patchMutation("foo/bar", map("foo", "bar")));
    assertChanged(doc("foo/bar", 0, map("foo", "bar")).withLocalMutations());
    assertContains(doc("foo/bar", 0, map("foo", "bar")).withLocalMutations());

    Query query = Query.atPath(ResourcePath.fromString("foo"));
    int targetId = allocateQuery(query);
    applyRemoteEvent(
        updateRemoteEvent(
            doc("foo/bar", 1, map("it", "base")).withLocalMutations(),
            asList(targetId),
            emptyList()));
    assertChanged(doc("foo/bar", 1, map("foo", "bar")).withLocalMutations());
    assertContains(doc("foo/bar", 1, map("foo", "bar")).withLocalMutations());

    releaseTarget(targetId);
    acknowledgeMutation(2); // set mutation
    assertChanged(doc("foo/bar", 2, map("foo", "bar")).withLocalMutations());
    assertContains(doc("foo/bar", 2, map("foo", "bar")).withLocalMutations());

    acknowledgeMutation(3); // patch mutation
    assertChanged(doc("foo/bar", 3, map("foo", "bar")).withCommittedMutations());
    if (garbageCollectorIsEager()) {
      // we've ack'd all of the mutations, nothing is keeping this pinned anymore
      assertNotContains("foo/bar");
    } else {
      assertContains(doc("foo/bar", 3, map("foo", "bar")).withCommittedMutations());
    }
  }

  @Test
  public void testHandlesSetMutationAndPatchMutationTogether() {
    writeMutations(
        asList(
            setMutation("foo/bar", map("foo", "old")),
            patchMutation("foo/bar", map("foo", "bar"))));

    assertChanged(doc("foo/bar", 0, map("foo", "bar")).withLocalMutations());
    assertContains(doc("foo/bar", 0, map("foo", "bar")).withLocalMutations());
  }

  @Test
  public void testHandlesSetMutationThenPatchMutationThenReject() {
    assumeTrue(garbageCollectorIsEager());

    writeMutation(setMutation("foo/bar", map("foo", "old")));
    assertContains(doc("foo/bar", 0, map("foo", "old")).withLocalMutations());
    acknowledgeMutation(1);
    assertNotContains("foo/bar");

    writeMutation(patchMutation("foo/bar", map("foo", "bar")));
    // A blind patch is not visible in the cache
    assertNotContains("foo/bar");

    rejectMutation();
    assertNotContains("foo/bar");
  }

  @Test
  public void testHandlesSetMutationsAndPatchMutationOfJustOneTogether() {
    writeMutations(
        asList(
            setMutation("foo/bar", map("foo", "old")),
            setMutation("bar/baz", map("bar", "baz")),
            patchMutation("foo/bar", map("foo", "bar"))));

    assertChanged(
        doc("bar/baz", 0, map("bar", "baz")).withLocalMutations(),
        doc("foo/bar", 0, map("foo", "bar")).withLocalMutations());

    assertContains(doc("foo/bar", 0, map("foo", "bar")).withLocalMutations());
    assertContains(doc("bar/baz", 0, map("bar", "baz")).withLocalMutations());
  }

  @Test
  public void testHandlesDeleteMutationThenPatchMutationThenAckThenAck() {
    writeMutation(deleteMutation("foo/bar"));
    assertRemoved("foo/bar");
    assertContains(deletedDoc("foo/bar", 0));

    writeMutation(patchMutation("foo/bar", map("foo", "bar")));
    assertRemoved("foo/bar");
    assertContains(deletedDoc("foo/bar", 0));

    acknowledgeMutation(2); // delete mutation
    assertRemoved("foo/bar");
    assertContains(deletedDoc("foo/bar", 2).withCommittedMutations());

    acknowledgeMutation(3); // patch mutation
    assertChanged(unknownDoc("foo/bar", 3));
    if (garbageCollectorIsEager()) {
      // There are no more pending mutations, the doc has been dropped
      assertNotContains("foo/bar");
    } else {
      assertContains(unknownDoc("foo/bar", 3));
    }
  }

  @Test
  public void testCollectsGarbageAfterChangeBatchWithNoTargetIDs() {
    assumeTrue(garbageCollectorIsEager());

    int targetId = 1;
    applyRemoteEvent(
        updateRemoteEvent(deletedDoc("foo/bar", 2), emptyList(), emptyList(), asList(targetId)));
    assertNotContains("foo/bar");

    applyRemoteEvent(
        updateRemoteEvent(
            doc("foo/bar", 2, map("foo", "bar")), emptyList(), emptyList(), asList(targetId)));
    assertNotContains("foo/bar");
  }

  @Test
  public void testCollectsGarbageAfterChangeBatch() {
    assumeTrue(garbageCollectorIsEager());

    Query query = Query.atPath(ResourcePath.fromString("foo"));
    allocateQuery(query);
    assertTargetId(2);

    List<Integer> none = asList();
    List<Integer> two = asList(2);
    applyRemoteEvent(addedRemoteEvent(doc("foo/bar", 2, map("foo", "bar")), two, none));
    assertContains(doc("foo/bar", 2, map("foo", "bar")));

    applyRemoteEvent(updateRemoteEvent(doc("foo/bar", 2, map("foo", "baz")), none, two));

    assertNotContains("foo/bar");
  }

  @Test
  public void testCollectsGarbageAfterAcknowledgedMutation() {
    assumeTrue(garbageCollectorIsEager());

    Query query = Query.atPath(ResourcePath.fromString("foo"));
    int targetId = allocateQuery(query);
    applyRemoteEvent(
        updateRemoteEvent(doc("foo/bar", 1, map("foo", "old")), asList(targetId), emptyList()));
    writeMutation(patchMutation("foo/bar", map("foo", "bar")));
    releaseTarget(targetId);
    writeMutation(setMutation("foo/bah", map("foo", "bah")));
    writeMutation(deleteMutation("foo/baz"));
    assertContains(doc("foo/bar", 1, map("foo", "bar")).withLocalMutations());
    assertContains(doc("foo/bah", 0, map("foo", "bah")).withLocalMutations());
    assertContains(deletedDoc("foo/baz", 0));

    acknowledgeMutation(3);
    assertNotContains("foo/bar");
    assertContains(doc("foo/bah", 0, map("foo", "bah")).withLocalMutations());
    assertContains(deletedDoc("foo/baz", 0));

    acknowledgeMutation(4);
    assertNotContains("foo/bar");
    assertNotContains("foo/bah");
    assertContains(deletedDoc("foo/baz", 0));

    acknowledgeMutation(5);
    assertNotContains("foo/bar");
    assertNotContains("foo/bah");
    assertNotContains("foo/baz");
  }

  @Test
  public void testCollectsGarbageAfterRejectedMutation() {
    assumeTrue(garbageCollectorIsEager());

    Query query = Query.atPath(ResourcePath.fromString("foo"));
    int targetId = allocateQuery(query);
    applyRemoteEvent(
        updateRemoteEvent(doc("foo/bar", 1, map("foo", "old")), asList(targetId), emptyList()));
    writeMutation(patchMutation("foo/bar", map("foo", "bar")));
    // Release the query so that our target count goes back to 0 and we are considered up-to-date.
    releaseTarget(targetId);
    writeMutation(setMutation("foo/bah", map("foo", "bah")));
    writeMutation(deleteMutation("foo/baz"));
    assertContains(doc("foo/bar", 1, map("foo", "bar")).withLocalMutations());
    assertContains(doc("foo/bah", 0, map("foo", "bah")).withLocalMutations());
    assertContains(deletedDoc("foo/baz", 0));

    rejectMutation(); // patch mutation
    assertNotContains("foo/bar");
    assertContains(doc("foo/bah", 0, map("foo", "bah")).withLocalMutations());
    assertContains(deletedDoc("foo/baz", 0));

    rejectMutation(); // set mutation
    assertNotContains("foo/bar");
    assertNotContains("foo/bah");
    assertContains(deletedDoc("foo/baz", 0));

    rejectMutation(); // delete mutation
    assertNotContains("foo/bar");
    assertNotContains("foo/bah");
    assertNotContains("foo/baz");
  }

  @Test
  public void testPinsDocumentsInTheLocalView() {
    assumeTrue(garbageCollectorIsEager());

    Query query = Query.atPath(ResourcePath.fromString("foo"));
    allocateQuery(query);
    assertTargetId(2);

    List<Integer> none = asList();
    List<Integer> two = asList(2);
    applyRemoteEvent(addedRemoteEvent(doc("foo/bar", 1, map("foo", "bar")), two, none));
    writeMutation(setMutation("foo/baz", map("foo", "baz")));
    assertContains(doc("foo/bar", 1, map("foo", "bar")));
    assertContains(doc("foo/baz", 0, map("foo", "baz")).withLocalMutations());

    notifyLocalViewChanges(
        viewChanges(2, /* fromCache= */ false, asList("foo/bar", "foo/baz"), emptyList()));
    applyRemoteEvent(updateRemoteEvent(doc("foo/bar", 1, map("foo", "bar")), none, two));
    applyRemoteEvent(updateRemoteEvent(doc("foo/baz", 2, map("foo", "baz")), two, none));
    acknowledgeMutation(2);
    assertContains(doc("foo/bar", 1, map("foo", "bar")));
    assertContains(doc("foo/baz", 2, map("foo", "baz")));

    notifyLocalViewChanges(
        viewChanges(2, /* fromCache= */ false, emptyList(), asList("foo/bar", "foo/baz")));
    releaseTarget(2);

    assertNotContains("foo/bar");
    assertNotContains("foo/baz");
  }

  @Test
  public void testThrowsAwayDocumentsWithUnknownTargetIDsImmediately() {
    assumeTrue(garbageCollectorIsEager());

    int unknownTargetID = 321;
    applyRemoteEvent(
        updateRemoteEvent(
            doc("foo/bar", 1, map()),
            /* updatedInTargets= */ asList(unknownTargetID),
            /* removedFromTargets= */ emptyList(),
            /* activeTargets= */ emptyList()));
    assertNotContains("foo/bar");
  }

  @Test
  public void testCanExecuteDocumentQueries() {
    localStore.writeLocally(
        asList(
            setMutation("foo/bar", map("foo", "bar")),
            setMutation("foo/baz", map("foo", "baz")),
            setMutation("foo/bar/Foo/Bar", map("Foo", "Bar"))));
    Query query = Query.atPath(ResourcePath.fromSegments(asList("foo", "bar")));
    QueryResult result = localStore.executeQuery(query, /* usePreviousResults= */ true);
    assertEquals(
        asList(doc("foo/bar", 0, map("foo", "bar")).withLocalMutations()),
        values(result.getDocuments()));
  }

  @Test
  public void testCanExecuteCollectionQueries() {
    localStore.writeLocally(
        asList(
            setMutation("fo/bar", map("fo", "bar")),
            setMutation("foo/bar", map("foo", "bar")),
            setMutation("foo/baz", map("foo", "baz")),
            setMutation("foo/bar/Foo/Bar", map("Foo", "Bar")),
            setMutation("fooo/blah", map("fooo", "blah"))));
    Query query = Query.atPath(ResourcePath.fromString("foo"));
    QueryResult result = localStore.executeQuery(query, /* usePreviousResults= */ true);
    assertEquals(
        asList(
            doc("foo/bar", 0, map("foo", "bar")).withLocalMutations(),
            doc("foo/baz", 0, map("foo", "baz")).withLocalMutations()),
        values(result.getDocuments()));
  }

  @Test
  public void testCanExecuteMixedCollectionQueries() {
    Query query = Query.atPath(ResourcePath.fromString("foo"));
    allocateQuery(query);
    assertTargetId(2);

    applyRemoteEvent(updateRemoteEvent(doc("foo/baz", 10, map("a", "b")), asList(2), emptyList()));
    applyRemoteEvent(updateRemoteEvent(doc("foo/bar", 20, map("a", "b")), asList(2), emptyList()));
    writeMutation(setMutation("foo/bonk", map("a", "b")));

    QueryResult result = localStore.executeQuery(query, /* usePreviousResults= */ true);
    assertEquals(
        asList(
            doc("foo/bar", 20, map("a", "b")),
            doc("foo/baz", 10, map("a", "b")),
            doc("foo/bonk", 0, map("a", "b")).withLocalMutations()),
        values(result.getDocuments()));
  }

  @Test
  public void testReadsAllDocumentsForInitialCollectionQueries() {
    Query query = Query.atPath(ResourcePath.fromString("foo"));
    allocateQuery(query);

    applyRemoteEvent(updateRemoteEvent(doc("foo/baz", 10, map()), asList(2), emptyList()));
    applyRemoteEvent(updateRemoteEvent(doc("foo/bar", 20, map()), asList(2), emptyList()));
    writeMutation(setMutation("foo/bonk", map()));

    resetPersistenceStats();

    localStore.executeQuery(query, /* usePreviousResults= */ true);

    assertRemoteDocumentsRead(/* byKey= */ 0, /* byQuery= */ 2);
    assertMutationsRead(/* byKey= */ 0, /* byQuery= */ 1);
  }

  @Test
  public void testPersistsResumeTokens() {
    assumeFalse(garbageCollectorIsEager());

    Query query = query("foo/bar");
    int targetId = allocateQuery(query);

    applyRemoteEvent(noChangeEvent(targetId, 1000));

    // Stop listening so that the query should become inactive (but persistent)
    localStore.releaseTarget(targetId);

    // Should come back with the same resume token
    TargetData targetData2 = localStore.allocateTarget(query.toTarget());
    assertEquals(resumeToken(1000), targetData2.getResumeToken());
  }

  @Test
  public void testDoesNotReplaceResumeTokenWithEmptyByteString() {
    assumeFalse(garbageCollectorIsEager());

    Query query = query("foo/bar");
    int targetId = allocateQuery(query);

    applyRemoteEvent(noChangeEvent(targetId, 1000));

    // New message with empty resume token should not replace the old resume token
    applyRemoteEvent(TestUtil.noChangeEvent(targetId, 2000, WatchStream.EMPTY_RESUME_TOKEN));

    // Stop listening so that the query should become inactive (but persistent)
    localStore.releaseTarget(targetId);

    // Should come back with the same resume token
    TargetData targetData2 = localStore.allocateTarget(query.toTarget());
    assertEquals(resumeToken(1000), targetData2.getResumeToken());
  }

  @Test
  public void testRemoteDocumentKeysForTarget() {
    Query query = Query.atPath(ResourcePath.fromString("foo"));
    allocateQuery(query);
    assertTargetId(2);

    applyRemoteEvent(addedRemoteEvent(doc("foo/baz", 10, map("a", "b")), asList(2), emptyList()));
    applyRemoteEvent(addedRemoteEvent(doc("foo/bar", 20, map("a", "b")), asList(2), emptyList()));
    writeMutation(setMutation("foo/bonk", map("a", "b")));

    ImmutableSortedSet<DocumentKey> keys = localStore.getRemoteDocumentKeys(2);
    assertSetEquals(asList(key("foo/bar"), key("foo/baz")), keys);

    keys = localStore.getRemoteDocumentKeys(2);
    assertSetEquals(asList(key("foo/bar"), key("foo/baz")), keys);
  }

  // TODO(mrschmidt): The FieldValue.increment() field transform tests below would probably be
  // better implemented as spec tests but currently they don't support transforms.

  @Test
  public void testHandlesSetMutationThenTransformThenTransform() {
    writeMutation(setMutation("foo/bar", map("sum", 0)));
    assertContains(doc("foo/bar", 0, map("sum", 0)).withLocalMutations());
    assertChanged(doc("foo/bar", 0, map("sum", 0)).withLocalMutations());

    writeMutation(patchMutation("foo/bar", map("sum", FieldValue.increment(1))));
    assertContains(doc("foo/bar", 0, map("sum", 1)).withLocalMutations());
    assertChanged(doc("foo/bar", 0, map("sum", 1)).withLocalMutations());

    writeMutation(patchMutation("foo/bar", map("sum", FieldValue.increment(2))));
    assertContains(doc("foo/bar", 0, map("sum", 3)).withLocalMutations());
    assertChanged(doc("foo/bar", 0, map("sum", 3)).withLocalMutations());
  }

  @Test
  public void testHandlesSetMutationThenAckThenTransformThenAckThenTransform() {
    // Since this test doesn't start a listen, Eager GC removes the documents from the cache as
    // soon as the mutation is applied. This creates a lot of special casing in this unit test but
    // does not expand its test coverage.
    assumeFalse(garbageCollectorIsEager());

    writeMutation(setMutation("foo/bar", map("sum", 0)));
    assertContains(doc("foo/bar", 0, map("sum", 0)).withLocalMutations());
    assertChanged(doc("foo/bar", 0, map("sum", 0)).withLocalMutations());

    acknowledgeMutation(1);
    assertChanged(doc("foo/bar", 1, map("sum", 0)).withCommittedMutations());
    assertContains(doc("foo/bar", 1, map("sum", 0)).withCommittedMutations());

    writeMutation(patchMutation("foo/bar", map("sum", FieldValue.increment(1))));
    assertContains(doc("foo/bar", 1, map("sum", 1)).withLocalMutations());
    assertChanged(doc("foo/bar", 1, map("sum", 1)).withLocalMutations());

    acknowledgeMutation(2, 1);
    assertChanged(doc("foo/bar", 2, map("sum", 1)).withCommittedMutations());
    assertContains(doc("foo/bar", 2, map("sum", 1)).withCommittedMutations());

    writeMutation(patchMutation("foo/bar", map("sum", FieldValue.increment(2))));
    assertContains(doc("foo/bar", 2, map("sum", 3)).withLocalMutations());
    assertChanged(doc("foo/bar", 2, map("sum", 3)).withLocalMutations());
  }

  @Test
  public void testUsesTargetMappingToExecuteQueries() {
    assumeFalse(garbageCollectorIsEager());
    assumeTrue(queryEngine.getSubject() instanceof DefaultQueryEngine);

    // This test verifies that once a target mapping has been written, only documents that match
    // the query are read from the RemoteDocumentCache.

    Query query =
        Query.atPath(ResourcePath.fromString("foo")).filter(filter("matches", "==", true));
    int targetId = allocateQuery(query);

    writeMutation(setMutation("foo/a", map("matches", true)));
    writeMutation(setMutation("foo/b", map("matches", true)));
    writeMutation(setMutation("foo/ignored", map("matches", false)));
    acknowledgeMutation(10);
    acknowledgeMutation(10);
    acknowledgeMutation(10);

    // Execute the query, but note that we read all existing documents from the RemoteDocumentCache
    // since we do not yet have target mapping.
    executeQuery(query);
    assertRemoteDocumentsRead(/* byKey= */ 0, /* byQuery= */ 2);

    // Issue a RemoteEvent to persist the target mapping.
    applyRemoteEvent(
        addedRemoteEvent(
            asList(doc("foo/a", 10, map("matches", true)), doc("foo/b", 10, map("matches", true))),
            asList(targetId),
            emptyList()));
    applyRemoteEvent(noChangeEvent(targetId, 10));
    udpateViews(targetId, /* fromCache= */ false);

    // Execute the query again, this time verifying that we only read the two documents that match
    // the query.
    executeQuery(query);
    assertRemoteDocumentsRead(/* byKey= */ 2, /* byQuery= */ 0);
    assertQueryReturned("foo/a", "foo/b");
  }

  @Test
  public void testLastLimboFreeSnapshotIsAdvancedDuringViewProcessing() {
    // This test verifies that the `lastLimboFreeSnapshot` version for TargetData is advanced when
    // we compute a limbo-free free view and that the mapping is persisted when we release a target.

    Query query = Query.atPath(ResourcePath.fromString("foo"));
    Target target = query.toTarget();
    int targetId = allocateQuery(query);

    // Advance the target snapshot.
    applyRemoteEvent(noChangeEvent(targetId, 10));

    // At this point, we have not yet confirmed that the target is limbo free.
    TargetData cachedTargetData = localStore.getTargetData(target);
    Assert.assertEquals(SnapshotVersion.NONE, cachedTargetData.getLastLimboFreeSnapshotVersion());

    // Mark the view synced, which updates the last limbo free snapshot version.
    udpateViews(targetId, /* fromCache=*/ false);
    cachedTargetData = localStore.getTargetData(target);
    Assert.assertEquals(version(10), cachedTargetData.getLastLimboFreeSnapshotVersion());

    // The last limbo free snapshot version is persisted even if we release the target.
    releaseTarget(targetId);

    if (!garbageCollectorIsEager()) {
      cachedTargetData = localStore.getTargetData(target);
      Assert.assertEquals(version(10), cachedTargetData.getLastLimboFreeSnapshotVersion());
    }
  }

  @Test
  public void testQueriesIncludeLocallyModifiedDocuments() {
    assumeFalse(garbageCollectorIsEager());

    // This test verifies that queries that have a persisted TargetMapping include documents that
    // were modified by local edits after the target mapping was written.
    Query query =
        Query.atPath(ResourcePath.fromString("foo")).filter(filter("matches", "==", true));
    int targetId = allocateQuery(query);

    applyRemoteEvent(
        addedRemoteEvent(
            asList(doc("foo/a", 10, map("matches", true))), asList(targetId), emptyList()));
    applyRemoteEvent(noChangeEvent(targetId, 10));
    udpateViews(targetId, /* fromCache= */ false);

    // Execute the query based on the RemoteEvent.
    executeQuery(query);
    assertQueryReturned("foo/a");

    // Write a document.
    writeMutation(setMutation("foo/b", map("matches", true)));

    // Execute the query and make sure that the pending mutation is included in the result.
    executeQuery(query);
    assertQueryReturned("foo/a", "foo/b");

    acknowledgeMutation(11);

    // Execute the query and make sure that the acknowledged mutation is included in the result.
    executeQuery(query);
    assertQueryReturned("foo/a", "foo/b");
  }

  @Test
  public void testQueriesIncludeDocumentsFromOtherQueries() {
    assumeFalse(garbageCollectorIsEager());

    // This test verifies that queries that have a persisted TargetMapping include documents that
    // were modified by other queries after the target mapping was written.

    Query filteredQuery =
        Query.atPath(ResourcePath.fromString("foo")).filter(filter("matches", "==", true));
    int targetId = allocateQuery(filteredQuery);

    applyRemoteEvent(
        addedRemoteEvent(
            asList(doc("foo/a", 10, map("matches", true))), asList(targetId), emptyList()));
    applyRemoteEvent(noChangeEvent(targetId, 10));
    udpateViews(targetId, /* fromCache=*/ false);
    releaseTarget(targetId);

    // Start another query and add more matching documents to the collection.
    Query fullQuery = Query.atPath(ResourcePath.fromString("foo"));
    targetId = allocateQuery(fullQuery);
    applyRemoteEvent(
        addedRemoteEvent(
            asList(doc("foo/a", 10, map("matches", true)), doc("foo/b", 20, map("matches", true))),
            asList(targetId),
            emptyList()));
    releaseTarget(targetId);

    // Run the original query again and ensure that both the original matches as well as all new
    // matches are included in the result set.
    allocateQuery(filteredQuery);
    executeQuery(filteredQuery);
    assertQueryReturned("foo/a", "foo/b");
  }

  @Test
  public void testQueriesFilterDocumentsThatNoLongerMatch() {
    assumeFalse(garbageCollectorIsEager());

    // This test verifies that documents that once matched a query are post-filtered if they no
    // longer match the query filter.

    // Add two document results for a simple filter query
    Query filteredQuery =
        Query.atPath(ResourcePath.fromString("foo")).filter(filter("matches", "==", true));
    int targetId = allocateQuery(filteredQuery);

    applyRemoteEvent(
        addedRemoteEvent(
            asList(doc("foo/a", 10, map("matches", true)), doc("foo/b", 10, map("matches", true))),
            asList(targetId),
            emptyList()));
    applyRemoteEvent(noChangeEvent(targetId, 10));
    udpateViews(targetId, /* fromCache=*/ false);
    releaseTarget(targetId);

    // Modify one of the documents to no longer match while the filtered query is inactive.
    Query fullQuery = Query.atPath(ResourcePath.fromString("foo"));
    targetId = allocateQuery(fullQuery);
    applyRemoteEvent(
        addedRemoteEvent(
            asList(doc("foo/a", 10, map("matches", true)), doc("foo/b", 20, map("matches", false))),
            asList(targetId),
            emptyList()));
    releaseTarget(targetId);

    // Re-run the filtered query and verify that the modified document is no longer returned.
    allocateQuery(filteredQuery);
    executeQuery(filteredQuery);
    assertQueryReturned("foo/a");
  }

  @Test
  public void testHandlesSetMutationThenTransformThenRemoteEventThenTransform() {
    Query query = Query.atPath(ResourcePath.fromString("foo"));
    allocateQuery(query);
    assertTargetId(2);

    writeMutation(setMutation("foo/bar", map("sum", 0)));
    assertChanged(doc("foo/bar", 0, map("sum", 0)).withLocalMutations());
    assertContains(doc("foo/bar", 0, map("sum", 0)).withLocalMutations());

    applyRemoteEvent(addedRemoteEvent(doc("foo/bar", 1, map("sum", 0)), asList(2), emptyList()));
    acknowledgeMutation(1);
    assertChanged(doc("foo/bar", 1, map("sum", 0)));
    assertContains(doc("foo/bar", 1, map("sum", 0)));

    writeMutation(patchMutation("foo/bar", map("sum", FieldValue.increment(1))));
    assertChanged(doc("foo/bar", 1, map("sum", 1)).withLocalMutations());
    assertContains(doc("foo/bar", 1, map("sum", 1)).withLocalMutations());

    // The value in this remote event gets ignored since we still have a pending transform mutation.
    applyRemoteEvent(addedRemoteEvent(doc("foo/bar", 2, map("sum", 1337)), asList(2), emptyList()));
    assertChanged(doc("foo/bar", 2, map("sum", 1)).withLocalMutations());
    assertContains(doc("foo/bar", 2, map("sum", 1)).withLocalMutations());

    // Add another increment. Note that we still compute the increment based on the local value.
    writeMutation(patchMutation("foo/bar", map("sum", FieldValue.increment(2))));
    assertChanged(doc("foo/bar", 2, map("sum", 3)).withLocalMutations());
    assertContains(doc("foo/bar", 2, map("sum", 3)).withLocalMutations());

    acknowledgeMutation(3, 1);
    assertChanged(doc("foo/bar", 3, map("sum", 3)).withLocalMutations());
    assertContains(doc("foo/bar", 3, map("sum", 3)).withLocalMutations());

    acknowledgeMutation(4, 1339);
    assertChanged(doc("foo/bar", 4, map("sum", 1339)).withCommittedMutations());
    assertContains(doc("foo/bar", 4, map("sum", 1339)).withCommittedMutations());
  }

  @Test
  public void testHoldsBackOnlyNonIdempotentTransforms() {
    Query query = Query.atPath(ResourcePath.fromString("foo"));
    allocateQuery(query);
    assertTargetId(2);

    writeMutation(setMutation("foo/bar", map("sum", 0, "array_union", new ArrayList<>())));
    assertChanged(
        doc("foo/bar", 0, map("sum", 0, "array_union", new ArrayList<>())).withLocalMutations());

    acknowledgeMutation(1);
    assertChanged(
        doc("foo/bar", 1, map("sum", 0, "array_union", new ArrayList<>()))
            .withCommittedMutations());

    applyRemoteEvent(
        addedRemoteEvent(
            doc("foo/bar", 1, map("sum", 0, "array_union", new ArrayList<>())),
            asList(2),
            emptyList()));
    assertChanged(doc("foo/bar", 1, map("sum", 0, "array_union", new ArrayList<>())));

    writeMutations(
        asList(
            patchMutation("foo/bar", map("sum", FieldValue.increment(1))),
            patchMutation("foo/bar", map("array_union", FieldValue.arrayUnion("foo")))));
    assertChanged(
        doc("foo/bar", 1, map("sum", 1, "array_union", Collections.singletonList("foo")))
            .withLocalMutations());

    // The sum transform is not idempotent and the backend's updated value is ignored. The
    // ArrayUnion transform is recomputed and includes the backend value.
    applyRemoteEvent(
        addedRemoteEvent(
            doc("foo/bar", 2, map("sum", 1337, "array_union", Collections.singletonList("bar"))),
            asList(2),
            emptyList()));
    assertChanged(
<<<<<<< HEAD
        doc("foo/bar", 2, map("sum", 1, "array_union", Arrays.asList("bar", "foo")))
            .withLocalMutations());
=======
        doc(
            "foo/bar",
            2,
            map("sum", 1, "array_union", asList("bar", "foo")),
            Document.DocumentState.LOCAL_MUTATIONS));
>>>>>>> 7d2b1a46
  }

  @Test
  public void testHandlesMergeMutationWithTransformThenRemoteEvent() {
    Query query = Query.atPath(ResourcePath.fromString("foo"));
    allocateQuery(query);
    assertTargetId(2);

    writeMutation(
        mergeMutation("foo/bar", map("sum", FieldValue.increment(1)), Collections.EMPTY_LIST));
    assertChanged(doc("foo/bar", 0, map("sum", 1)).withLocalMutations());
    assertContains(doc("foo/bar", 0, map("sum", 1)).withLocalMutations());

    applyRemoteEvent(addedRemoteEvent(doc("foo/bar", 1, map("sum", 1337)), asList(2), emptyList()));
    assertChanged(doc("foo/bar", 1, map("sum", 1)).withLocalMutations());
    assertContains(doc("foo/bar", 1, map("sum", 1)).withLocalMutations());
  }

  @Test
  public void testHandlesPatchMutationWithTransformThenRemoteEvent() {
    Query query = Query.atPath(ResourcePath.fromString("foo"));
    allocateQuery(query);
    assertTargetId(2);

    writeMutation(patchMutation("foo/bar", map("sum", FieldValue.increment(1))));
    assertChanged(deletedDoc("foo/bar", 0));
    assertNotContains("foo/bar");

    // Note: This test reflects the current behavior, but it may be preferable to replay the
    // mutation once we receive the first value from the remote event.

    applyRemoteEvent(addedRemoteEvent(doc("foo/bar", 1, map("sum", 1337)), asList(2), emptyList()));
    assertChanged(doc("foo/bar", 1, map("sum", 1)).withLocalMutations());
    assertContains(doc("foo/bar", 1, map("sum", 1)).withLocalMutations());
  }

  @Test
  public void testHandlesSavingBundledDocuments() {
    bundleDocuments(doc("foo/bar", 1, map("sum", 1337)), deletedDoc("foo/bar1", 1));
    assertChanged(doc("foo/bar", 1, map("sum", 1337)), deletedDoc("foo/bar1", 1));
    assertContains(doc("foo/bar", 1, map("sum", 1337)));
    assertContains(deletedDoc("foo/bar1", 1));

    assertQueryDocumentMapping(/* targetId= */ 2, key("foo/bar"));
  }

  @Test
  public void testHandlesSavingBundlesDocumentsWithNewerExistingVersion() {
    Query query = Query.atPath(ResourcePath.fromString("foo"));
    allocateQuery(query);
    assertTargetId(2);

    applyRemoteEvent(addedRemoteEvent(doc("foo/bar", 2, map("sum", 1337)), asList(2), emptyList()));
    assertContains(doc("foo/bar", 2, map("sum", 1337)));

    bundleDocuments(doc("foo/bar", 1, map("sum", 1337)), deletedDoc("foo/bar1", 1));
    assertChanged(deletedDoc("foo/bar1", 1));
    assertContains(doc("foo/bar", 2, map("sum", 1337)));
    assertContains(deletedDoc("foo/bar1", 1));

    assertQueryDocumentMapping(/* targetId= */ 4, key("foo/bar"));
  }

  @Test
  public void testHandlesSavingBundledDocumentsWithOlderExistingVersion() {
    Query query = Query.atPath(ResourcePath.fromString("foo"));
    allocateQuery(query);
    assertTargetId(2);

    applyRemoteEvent(
        addedRemoteEvent(doc("foo/bar", 1, map("val", "to-delete")), asList(2), emptyList()));
    assertContains(doc("foo/bar", 1, map("val", "to-delete")));

    bundleDocuments(doc("foo/new", 1, map("sum", 1336)), deletedDoc("foo/bar", 2));
    assertChanged(doc("foo/new", 1, map("sum", 1336)), deletedDoc("foo/bar", 2));
    assertContains(doc("foo/new", 1, map("sum", 1336)));
    assertContains(deletedDoc("foo/bar", 2));

    assertQueryDocumentMapping(/* targetId= */ 4, key("foo/new"));
  }

  @Test
  public void testSavingBundledDocumentsWithSameExistingVersionShouldNotOverwrite() {
    Query query = Query.atPath(ResourcePath.fromString("foo"));
    allocateQuery(query);
    assertTargetId(2);

    applyRemoteEvent(
        addedRemoteEvent(doc("foo/bar", 1, map("val", "old")), asList(2), emptyList()));
    assertContains(doc("foo/bar", 1, map("val", "old")));

    bundleDocuments(doc("foo/bar", 1, map("val", "new")));
    assertChanged();
    assertContains(doc("foo/bar", 1, map("val", "old")));

    assertQueryDocumentMapping(/* targetId= */ 4, key("foo/bar"));
  }

  @Test
  public void testHandlesMergeMutationWithTransformThenBundledDocuments() {
    Query query = Query.atPath(ResourcePath.fromString("foo"));
    allocateQuery(query);
    assertTargetId(2);

    writeMutation(
        mergeMutation("foo/bar", map("sum", FieldValue.increment(1)), Collections.EMPTY_LIST));
    assertChanged(doc("foo/bar", 0, map("sum", 1), Document.DocumentState.LOCAL_MUTATIONS));
    assertContains(doc("foo/bar", 0, map("sum", 1), Document.DocumentState.LOCAL_MUTATIONS));

    bundleDocuments(doc("foo/bar", 1, map("sum", 1337)));
    assertChanged(doc("foo/bar", 1, map("sum", 1), Document.DocumentState.LOCAL_MUTATIONS));
    assertContains(doc("foo/bar", 1, map("sum", 1), Document.DocumentState.LOCAL_MUTATIONS));

    assertQueryDocumentMapping(/* targetId= */ 4, key("foo/bar"));
  }

  @Test
  public void testHandlesPatchMutationWithTransformThenBundledDocuments() {
    // Note: see comments in testHandlesPatchMutationWithTransformThenRemoteEvent().
    // The behavior for this and remote event is the same.
    Query query = Query.atPath(ResourcePath.fromString("foo"));
    allocateQuery(query);
    assertTargetId(2);

    writeMutation(patchMutation("foo/bar", map("sum", FieldValue.increment(1))));
    assertChanged(deletedDoc("foo/bar", 0));
    assertNotContains("foo/bar");

    bundleDocuments(doc("foo/bar", 1, map("sum", 1337)));
    assertChanged(doc("foo/bar", 1, map("sum", 1), Document.DocumentState.LOCAL_MUTATIONS));
    assertContains(doc("foo/bar", 1, map("sum", 1), Document.DocumentState.LOCAL_MUTATIONS));

    assertQueryDocumentMapping(/* targetId= */ 4, key("foo/bar"));
  }

  @Test
  public void testHandlesSavingAndCheckingBundleMetadata() {
    assertNoNewerBundle("test", /* createTime= */ 1);
    saveBundle("test", /* createTime= */ 2);
    assertHasNewerBundle("test", /* createTime= */ 1);
  }

  @Test
  public void testHandlesSavingAndLoadingNamedQueries() {
    Target target = Query.atPath(ResourcePath.fromString("foo")).toTarget();
    NamedQuery namedQuery =
        new NamedQuery(
            "testQuery",
            new BundledQuery(target, Query.LimitType.LIMIT_TO_FIRST),
            SnapshotVersion.NONE);
    saveNamedQuery(namedQuery);
    assertHasNamedQuery(namedQuery);
  }

  @Test
  public void testLoadingNamedQueriesAllocatesTargetsAndUpdatesTargetDocumentMapping() {
    bundleDocuments(doc("foo1/bar", 1, map("sum", 1337)), doc("foo2/bar", 1, map("sum", 42)));
    assertChanged(doc("foo1/bar", 1, map("sum", 1337)), doc("foo2/bar", 1, map("sum", 42)));
    assertContains(doc("foo1/bar", 1, map("sum", 1337)));
    assertContains(doc("foo2/bar", 1, map("sum", 42)));

    Target target1 = Query.atPath(ResourcePath.fromString("foo1")).toTarget();
    NamedQuery namedQuery1 =
        new NamedQuery(
            "query-1",
            new BundledQuery(target1, Query.LimitType.LIMIT_TO_FIRST),
            new SnapshotVersion(Timestamp.now()));
    saveNamedQuery(namedQuery1, key("foo1/bar"));
    assertHasNamedQuery(namedQuery1);

    assertQueryDocumentMapping(/* targetId= */ 4, key("foo1/bar"));

    Target target2 = Query.atPath(ResourcePath.fromString("foo2")).toTarget();
    NamedQuery namedQuery2 =
        new NamedQuery(
            "query-2",
            new BundledQuery(target2, Query.LimitType.LIMIT_TO_FIRST),
            new SnapshotVersion(Timestamp.now()));
    saveNamedQuery(namedQuery2, key("foo2/bar"));
    assertHasNamedQuery(namedQuery2);

    assertQueryDocumentMapping(/* targetId= */ 6, key("foo2/bar"));
  }

  @Test
  public void testHandlesSavingAndLoadingLimitToLastQueries() {
    Target target =
        Query.atPath(ResourcePath.fromString("foo"))
            .orderBy(orderBy("foo"))
            .limitToFirst(5) // Use `limitToFirst` so toTarget() does not flip ordering constraint
            .toTarget();
    NamedQuery namedQuery =
        new NamedQuery(
            "testQuery",
            new BundledQuery(target, Query.LimitType.LIMIT_TO_LAST),
            SnapshotVersion.NONE);
    saveNamedQuery(namedQuery);
    assertHasNamedQuery(namedQuery);
  }

  @Test
  public void testGetHighestUnacknowledgedBatchId() {
    assertEquals(MutationBatch.UNKNOWN, localStore.getHighestUnacknowledgedBatchId());

    writeMutation(setMutation("foo/bar", map("abc", 123)));
    assertEquals(1, localStore.getHighestUnacknowledgedBatchId());

    writeMutation(patchMutation("foo/bar", map("abc", 321)));
    assertEquals(2, localStore.getHighestUnacknowledgedBatchId());

    acknowledgeMutation(1);
    assertEquals(2, localStore.getHighestUnacknowledgedBatchId());

    rejectMutation();
    assertEquals(MutationBatch.UNKNOWN, localStore.getHighestUnacknowledgedBatchId());
  }

  @Test
  public void testOnlyPersistsUpdatesForDocumentsWhenVersionChanges() {
    Query query = Query.atPath(ResourcePath.fromString("foo"));
    allocateQuery(query);
    assertTargetId(2);

    applyRemoteEvent(
        addedRemoteEvent(doc("foo/bar", 1, map("val", "old")), asList(2), emptyList()));
    assertChanged(doc("foo/bar", 1, map("val", "old")));
    assertContains(doc("foo/bar", 1, map("val", "old")));

    applyRemoteEvent(
        addedRemoteEvent(
            asList(doc("foo/bar", 1, map("val", "new")), doc("foo/baz", 2, map("val", "new"))),
            asList(2),
            emptyList()));

    assertChanged(doc("foo/baz", 2, map("val", "new")));
    // The update for foo/bar is ignored.
    assertContains(doc("foo/bar", 1, map("val", "old")));
    assertContains(doc("foo/baz", 2, map("val", "new")));
  }
}<|MERGE_RESOLUTION|>--- conflicted
+++ resolved
@@ -41,10 +41,6 @@
 import static java.util.Collections.singletonList;
 import static org.junit.Assert.assertEquals;
 import static org.junit.Assert.assertFalse;
-<<<<<<< HEAD
-import static org.junit.Assert.assertNotEquals;
-=======
->>>>>>> 7d2b1a46
 import static org.junit.Assert.assertNotNull;
 import static org.junit.Assert.assertTrue;
 import static org.junit.Assume.assumeFalse;
@@ -202,8 +198,8 @@
             /* totalBytes= */ 10));
   }
 
-  private void bundleDocuments(MaybeDocument... expected) {
-    ImmutableSortedMap<DocumentKey, MaybeDocument> documents = docMap(expected);
+  private void bundleDocuments(Document... expected) {
+    ImmutableSortedMap<DocumentKey, Document> documents = docMap(expected);
     lastChanges = localStore.applyBundledDocuments(documents, /* bundleId= */ "");
   }
 
@@ -223,7 +219,7 @@
     List<Document> actualList =
         Lists.newArrayList(Iterables.transform(lastChanges, Entry::getValue));
 
-    List<MaybeDocument> expectedList = asList(expected);
+    List<Document> expectedList = asList(expected);
     Collections.sort(expectedList, (d1, d2) -> d1.getKey().compareTo(d2.getKey()));
 
     assertEquals(expectedList, actualList);
@@ -1317,16 +1313,8 @@
             asList(2),
             emptyList()));
     assertChanged(
-<<<<<<< HEAD
-        doc("foo/bar", 2, map("sum", 1, "array_union", Arrays.asList("bar", "foo")))
+        doc("foo/bar", 2, map("sum", 1, "array_union", asList("bar", "foo")))
             .withLocalMutations());
-=======
-        doc(
-            "foo/bar",
-            2,
-            map("sum", 1, "array_union", asList("bar", "foo")),
-            Document.DocumentState.LOCAL_MUTATIONS));
->>>>>>> 7d2b1a46
   }
 
   @Test
@@ -1433,12 +1421,12 @@
 
     writeMutation(
         mergeMutation("foo/bar", map("sum", FieldValue.increment(1)), Collections.EMPTY_LIST));
-    assertChanged(doc("foo/bar", 0, map("sum", 1), Document.DocumentState.LOCAL_MUTATIONS));
-    assertContains(doc("foo/bar", 0, map("sum", 1), Document.DocumentState.LOCAL_MUTATIONS));
+    assertChanged(doc("foo/bar", 0, map("sum", 1)).withLocalMutations());
+    assertContains(doc("foo/bar", 0, map("sum", 1)).withLocalMutations());
 
     bundleDocuments(doc("foo/bar", 1, map("sum", 1337)));
-    assertChanged(doc("foo/bar", 1, map("sum", 1), Document.DocumentState.LOCAL_MUTATIONS));
-    assertContains(doc("foo/bar", 1, map("sum", 1), Document.DocumentState.LOCAL_MUTATIONS));
+    assertChanged(doc("foo/bar", 1, map("sum", 1)).withLocalMutations());
+    assertContains(doc("foo/bar", 1, map("sum", 1)).withLocalMutations());
 
     assertQueryDocumentMapping(/* targetId= */ 4, key("foo/bar"));
   }
@@ -1456,8 +1444,8 @@
     assertNotContains("foo/bar");
 
     bundleDocuments(doc("foo/bar", 1, map("sum", 1337)));
-    assertChanged(doc("foo/bar", 1, map("sum", 1), Document.DocumentState.LOCAL_MUTATIONS));
-    assertContains(doc("foo/bar", 1, map("sum", 1), Document.DocumentState.LOCAL_MUTATIONS));
+    assertChanged(doc("foo/bar", 1, map("sum", 1)).withLocalMutations());
+    assertContains(doc("foo/bar", 1, map("sum", 1)).withLocalMutations());
 
     assertQueryDocumentMapping(/* targetId= */ 4, key("foo/bar"));
   }
