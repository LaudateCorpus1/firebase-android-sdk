// Copyright 2018 Google LLC
//
// Licensed under the Apache License, Version 2.0 (the "License");
// you may not use this file except in compliance with the License.
//
// You may obtain a copy of the License at
//      http://www.apache.org/licenses/LICENSE-2.0
//
// Unless required by applicable law or agreed to in writing, software
// distributed under the License is distributed on an "AS IS" BASIS,
// WITHOUT WARRANTIES OR CONDITIONS OF ANY KIND, either express or implied.
// See the License for the specific language governing permissions and
// limitations under the License.

package com.google.firebase.remoteconfig.internal;

import java.util.Date;
import java.util.Map;
import org.json.JSONArray;
import org.json.JSONException;
import org.json.JSONObject;

/**
 * The wrapper class for a JSON object that contains Firebase Remote Config (FRC) configs as well as
 * their metadata.
 *
 * @author Miraziz Yusupov
 */
public class ConfigContainer {
  static final String CONFIGS_KEY = "configs_key";
  static final String FETCH_TIME_KEY = "fetch_time_key";
  static final String ABT_EXPERIMENTS_KEY = "abt_experiments_key";
  static final String PERSONALIZATION_METADATA_KEY = "personalization_metadata_key";

  private static final Date DEFAULTS_FETCH_TIME = new Date(0L);

  /**
   * The object stored in disk and wrapped by this class; contains a set of configs and any relevant
   * metadata.
   *
   * <p>Used by the storage client to write this container to file.
   */
  private JSONObject containerJson;

  /**
   * Cached value of the container's config key-value pairs.
   *
   * <p>Used by the FRC client to retrieve config values.
   */
  private JSONObject configsJson;
  /** Cached value of the time when this container's values were fetched. */
  private Date fetchTime;

  private JSONArray abtExperiments;

  private JSONObject personalizationMetadata;

  /**
   * Creates a new container with the specified configs and fetch time.
   *
   * <p>The {@code configsJson} must not be modified.
   */
  private ConfigContainer(
      JSONObject configsJson,
      Date fetchTime,
      JSONArray abtExperiments,
      JSONObject personalizationMetadata)
      throws JSONException {
    JSONObject containerJson = new JSONObject();
    containerJson.put(CONFIGS_KEY, configsJson);
    containerJson.put(FETCH_TIME_KEY, fetchTime.getTime());
    containerJson.put(ABT_EXPERIMENTS_KEY, abtExperiments);
    containerJson.put(PERSONALIZATION_METADATA_KEY, personalizationMetadata);

    this.configsJson = configsJson;
    this.fetchTime = fetchTime;
    this.abtExperiments = abtExperiments;
    this.personalizationMetadata = personalizationMetadata;

    this.containerJson = containerJson;
  }

  /**
   * Returns a {@link ConfigContainer} that wraps the {@code containerJson}.
   *
   * <p>The {@code containerJson} must not be modified.
   */
  static ConfigContainer copyOf(JSONObject containerJson) throws JSONException {
    // Personalization metadata may not have been written yet.
    JSONObject personalizationMetadataJSON =
        containerJson.optJSONObject(PERSONALIZATION_METADATA_KEY);
    if (personalizationMetadataJSON == null) {
      personalizationMetadataJSON = new JSONObject();
    }

    return new ConfigContainer(
        containerJson.getJSONObject(CONFIGS_KEY),
        new Date(containerJson.getLong(FETCH_TIME_KEY)),
        containerJson.getJSONArray(ABT_EXPERIMENTS_KEY),
<<<<<<< HEAD
        containerJson.getJSONObject(PERSONALIZATION_METADATA_KEY));
=======
        personalizationMetadataJSON);
>>>>>>> 00e6a8d5
  }

  /**
   * Returns the FRC configs.
   *
   * <p>The returned {@link JSONObject} must not be modified.
   */
  public JSONObject getConfigs() {
    return configsJson;
  }

  /**
   * Returns the time the configs of this instance were fetched. The fetch time is epoch for
   * defaults containers.
   */
  public Date getFetchTime() {
    return fetchTime;
  }

  public JSONArray getAbtExperiments() {
    return abtExperiments;
  }

  public JSONObject getPersonalizationMetadata() {
    return personalizationMetadata;
  }

  @Override
  public String toString() {
    return containerJson.toString();
  }

  @Override
  public boolean equals(Object o) {
    if (this == o) {
      return true;
    }
    if (!(o instanceof ConfigContainer)) {
      return false;
    }
    ConfigContainer that = (ConfigContainer) o;
    // TODO(issues/285): Use an equality comparison that is guaranteed to be deterministic.
    return containerJson.toString().equals(that.toString());
  }

  @Override
  public int hashCode() {
    return containerJson.hashCode();
  }

  /** Builder for creating an instance of {@link ConfigContainer}. */
  public static class Builder {
    private JSONObject builderConfigsJson;
    private Date builderFetchTime;
    private JSONArray builderAbtExperiments;
    private JSONObject builderPersonalizationMetadata;

    private Builder() {
      builderConfigsJson = new JSONObject();
      builderFetchTime = DEFAULTS_FETCH_TIME;
      builderAbtExperiments = new JSONArray();
      builderPersonalizationMetadata = new JSONObject();
    }

    public Builder(ConfigContainer otherContainer) {
      this.builderConfigsJson = otherContainer.getConfigs();
      this.builderFetchTime = otherContainer.getFetchTime();
      this.builderAbtExperiments = otherContainer.getAbtExperiments();
      this.builderPersonalizationMetadata = otherContainer.getPersonalizationMetadata();
    }

    public Builder replaceConfigsWith(Map<String, String> configsMap) {
      this.builderConfigsJson = new JSONObject(configsMap);
      return this;
    }

    public Builder replaceConfigsWith(JSONObject configsJson) {
      try {
        this.builderConfigsJson = new JSONObject(configsJson.toString());
      } catch (JSONException e) {
        // We serialize and deserialize the JSONObject to guarantee that it cannot be mutated after
        // being set in the builder.
        // A JSONException should never occur because the JSON that is being deserialized is
        // guaranteed to be valid.
      }
      return this;
    }

    public Builder withFetchTime(Date fetchTime) {
      this.builderFetchTime = fetchTime;
      return this;
    }

    public Builder withAbtExperiments(JSONArray abtExperiments) {
      try {
        this.builderAbtExperiments = new JSONArray(abtExperiments.toString());
      } catch (JSONException e) {
        // We serialize and deserialize the JSONArray to guarantee that it cannot be mutated after
        // being set in the builder.
        // A JSONException should never occur because the JSON that is being deserialized is
        // guaranteed to be valid.
      }
      return this;
    }

    public Builder withPersonalizationMetadata(JSONObject personalizationMetadata) {
      try {
        this.builderPersonalizationMetadata = new JSONObject(personalizationMetadata.toString());
      } catch (JSONException e) {
        // We serialize and deserialize the JSONObject to guarantee that it cannot be mutated after
        // being set in the builder.
        // A JSONException should never occur because the JSON that is being deserialized is
        // guaranteed to be valid.
      }
      return this;
    }

    /** If a fetch time is not provided, the defaults container fetch time is used. */
    public ConfigContainer build() throws JSONException {
      return new ConfigContainer(
          builderConfigsJson,
          builderFetchTime,
          builderAbtExperiments,
          builderPersonalizationMetadata);
    }
  }

  public static Builder newBuilder() {
    return new Builder();
  }

  public static Builder newBuilder(ConfigContainer otherContainer) {
    return new Builder(otherContainer);
  }
}<|MERGE_RESOLUTION|>--- conflicted
+++ resolved
@@ -97,11 +97,7 @@
         containerJson.getJSONObject(CONFIGS_KEY),
         new Date(containerJson.getLong(FETCH_TIME_KEY)),
         containerJson.getJSONArray(ABT_EXPERIMENTS_KEY),
-<<<<<<< HEAD
-        containerJson.getJSONObject(PERSONALIZATION_METADATA_KEY));
-=======
         personalizationMetadataJSON);
->>>>>>> 00e6a8d5
   }
 
   /**
